#!/usr/bin/env python2

import os
import rospy
import serial
from serial import SerialTimeoutException
import sys
from ikh_ros_msgs.msg import Labjack_dout, Bumper_v2
from time import sleep
from std_msgs.msg import Bool
from threading import Lock

CMDS = {
    0: "clear",
    1: "set",
    True: "set",
    False: "clear"
}

serial_lock = Lock()


class GPIO:
    def __init__(self,serPort,logic,SERIAL_READ_SIZE=25):
        self.serPort = serPort
        self.logic = logic
        self.SERIAL_READ_SIZE = SERIAL_READ_SIZE
    
    def pin_to_index(self,pin):
        if (int(pin) < 10):
            return str(pin)
        else:
            return chr(55 + int(pin))
    
    def readIO(self,pin):
        serial_lock.acquire()
        try:
            self.serPort.write("gpio read "+ self.pin_to_index(pin) + "\n\r")
            res  = str(self.serPort.read(self.SERIAL_READ_SIZE))
            #print("ReadIO pin {} -> {}".format(self.pin_to_index(pin),res))
            if (serial_lock.locked()):
                serial_lock.release()
            return res[-4]
        except Exception as e: 
                rospy.logwarn("Cannot read serial: {}".format(e))
                if (serial_lock.locked()):
                    serial_lock.release()
                return False
    
    def readIOAvgBool(self,pin,readtimes=8):
        serial_lock.acquire()
        results = []
        try:
            for i in range(readtimes):
                self.serPort.write("gpio read "+ self.pin_to_index(pin) + "\n\r")
                res  = str(self.serPort.read(self.SERIAL_READ_SIZE))
                results.append(self.str2bool(res[-4]))
                rospy.sleep(0.001)
            
            # Release Lock
            if (serial_lock.locked()):
                serial_lock.release()
            
            # Check if all inputs are the same
            if (results.count(False)==len(results)):
                return False
            elif (results.count(True)==len(results)):
                return True
            else:
                rospy.logwarn("PIN: {}: False trigger IO, return False".format(pin))
                return False
        except Exception as e: 
                rospy.logwarn("Cannot read serial: {}".format(e))
                if (serial_lock.locked()):
                    serial_lock.release()
                return False
        
    
    def writeIO(self,pin,state):
        serial_lock.acquire()
        self.serPort.write("gpio "+ CMDS[state] +" "+ self.pin_to_index(pin)  + "\r")
        res  = str(self.serPort.read(self.SERIAL_READ_SIZE))
        #print("WriteIO pin {} -> {}".format(self.pin_to_index(pin),res))
        if (serial_lock.locked()):
            serial_lock.release()
        return res
        
        
    def get_result(self,result):
        if(type(result)!=bool):
            return False
        if (self.logic=="Inverted"):
            return not(result)      
        else:
            return result
    
    def str2bool(self,value,pin=""):
        if (value in ["0","False","false"] ):
            return False
        elif (value in ["1","True","true"]):
            return True
        else:
            return None
    
    
    


class Digital_Output(GPIO):
    def __init__(self, id, configs, serPort):
        GPIO.__init__(self,serPort,"Inverted",SERIAL_READ_SIZE=25)
        self.id = id
        self.topic_name = configs['outputs'][id]["topic_name"]
        self.pin = configs['outputs'][id]["pin"]
        self.logic = configs['outputs'][id]["logic"]
        self.serPort = serPort
        self.msg = Labjack_dout()
        self.msg.header.stamp = rospy.Time.now()
        
        try:
            self.rate = configs['outputs'][id]["rate"]
        except:
            self.rate = 15.0
        self.topic_sub = False
        self.state = False
        
        self.sub = rospy.Subscriber(self.topic_name, Bool, self.callback)
        self.val_lock = Lock()

        self.tmr = rospy.Timer(rospy.Duration(1.0/self.rate), self.tmr_callback)
    
    
    def tmr_callback(self, event):
        self.update_publish()
    
    def callback(self,data):
<<<<<<< HEAD
        self.sub_flag = True
        self.state = data.data
        
    def update_state(self):
        if (self.pub.get_num_connections()>0):
            self.msg.header.stamp = rospy.Time.now()
            self.msg.header.frame_id = self.topic_name
            res = self.str2bool(self.readIO(self.pin),self.topic_name)
            if (type(res)==bool):
                if self.logic == "Normal":
                    self.msg.state = res # pin state is normally at HIGH
                elif self.logic == "Inverted":
                    self.msg.state = not(res) # pin state is normally at LOW
                self.pub.publish(self.msg)

=======
        self.val_lock.acquire()
        self.topic_sub = True
        self.state = bool(data.data)
        if (self.val_lock.locked()):
            self.val_lock.release()
>>>>>>> 3b510a5e

    def update_publish(self):
        self.val_lock.acquire()
        if (self.topic_sub):
            if self.logic == "Normal":
                    res = self.writeIO(self.pin,self.state)
            elif self.logic == "Inverted":
                    res= self.writeIO(self.pin,not(self.state))
            self.topic_sub = False
        if (self.val_lock.locked()):
            self.val_lock.release()


class Digital_Constants(GPIO):
    def __init__(self, id, configs, serPort):
        GPIO.__init__(self,serPort,"Inverted",SERIAL_READ_SIZE=25)
        self.id = id
        self.topic_name = configs['constants'][id]["topic_name"]
        self.pin = configs['constants'][id]["pin"]
        self.logic = configs['constants'][id]["logic"]
        self.value = configs['constants'][id]["value"]
        self.serPort = serPort
        self.msg = Labjack_dout()
        self.msg.header.stamp = rospy.Time.now() 
        
        try:
            self.rate = configs['constants'][id]["rate"]
        except:
            self.rate = 15.0
        self.sub_flag = True
        self.set = False
        self.update_publish()
        self.tmr = rospy.Timer(rospy.Duration(1.0/self.rate), self.tmr_callback)
    
    
    def tmr_callback(self, event):
<<<<<<< HEAD
        if (not self.set):
            self.update_publish() 
        self.update_state()
    
    def update_state(self):
        if (self.pub.get_num_connections()>0):
            self.msg.header.stamp = rospy.Time.now()
            self.msg.header.frame_id = self.topic_name
            res = self.str2bool(self.readIO(self.pin),self.topic_name)
            self.update_publish()
            if (type(res)==bool):
                if self.logic == "Normal":
                    self.msg.state = res # pin state is normally at HIGH
                elif self.logic == "Inverted":
                    self.msg.state = not(res) # pin state is normally at LOW
                self.pub.publish(self.msg)

=======
        self.update_publish() 
        
>>>>>>> 3b510a5e
    def update_publish(self):
        if self.logic == "Normal":
            res = self.writeIO(self.pin,self.value)
        elif self.logic == "Inverted":
            res = self.writeIO(self.pin,not(self.value))


class Digital_Input(GPIO):
    def __init__(self, id, configs, serPort):
        GPIO.__init__(self,serPort,"Inverted",SERIAL_READ_SIZE=25)
        self.id = id
        self.topic_name = configs['inputs'][id]["topic_name"]
        self.serPort = serPort
        self.msg = Labjack_dout()
        self.msg.header.stamp = rospy.Time.now() 
        
        self.pin = configs['inputs'][id]["pin"]
        self.logic = configs['inputs'][id]["logic"]
        self.rate = configs['inputs'][id]["rate"]
        
        self.pub = rospy.Publisher(self.topic_name, Labjack_dout, queue_size=1)
        self.tmr = rospy.Timer(rospy.Duration(1.0/self.rate), self.tmr_callback)
    
    def tmr_callback(self, event):
        self.update_publish()
    
    def update_publish(self):
        if (self.pub.get_num_connections()>0):
                self.msg.header.stamp = rospy.Time.now()
                self.msg.header.frame_id = self.topic_name
                res = self.str2bool(self.readIO(self.pin),self.topic_name)
                if (type(res)==bool):
                    if self.logic == "Normal":
                        self.msg.state = res # pin state is normally at HIGH
                    elif self.logic == "Inverted":
                        self.msg.state = not(res) # pin state is normally at LOW
                    self.pub.publish(self.msg)


class Digital_Input_bumper_v2(GPIO):
    def __init__(self, id, configs, serPort):
        GPIO.__init__(self,serPort,"Inverted",SERIAL_READ_SIZE=25)
        self.id = id
        self.topic_name = configs['bumper_v2'][id]["topic_name"]
        self.serPort  = serPort
        self.rate = configs['bumper_v2'][id]['rate']
        self.logic = configs['bumper_v2'][id]["logic"]
        self.msg = Bumper_v2()
        # Low Center Bumper Layer
        try:
            self.pin_lcb = configs['bumper_v2'][id]['low_center_bumper']
        except:
            rospy.logwarn(self.topic_name+":low center bumper layer has not been defined!")
            self.pin_lcb = None
        # Low left bumper layer
        try:
            self.pin_llb = configs['bumper_v2'][id]['low_left_bumper']
        except:
            rospy.logwarn(self.topic_name+":low left bumper layer has not been defined!")
            self.pin_llb = None
        # Low right bumper layer
        try:
            self.pin_lrb = configs['bumper_v2'][id]['low_right_bumper']
        except:
            rospy.logwarn(self.topic_name+":low right bumper layer has not been defined!")
            self.pin_lrb = None
        # High center bumper  
        try:
            self.pin_hcb = configs['bumper_v2'][id]['high_center_bumper']
        except:
            rospy.logwarn(self.topic_name+":high center bumper layer has not been defined!")
            self.pin_hcb = None
        
        # High right bumper  
        try:
            self.pin_hrb = configs['bumper_v2'][id]['high_right_bumper']
        except:
            rospy.logwarn(self.topic_name+":high right bumper layer has not been defined!")
            self.pin_hrb = None
        
        # High left bumper  
        try:
            self.pin_hlb = configs['bumper_v2'][id]['high_left_bumper']
        except:
            rospy.logwarn(self.topic_name+":high left bumper layer has not been defined!")
            self.pin_hlb = None
        
        # State bumper  
        try:
            self.pin_sb = configs['bumper_v2'][id]['state_bumper']
        except:
            rospy.logwarn(self.topic_name+" :state bumper layer has not been defined!")
            self.pin_sb = None
        

        self.pub = rospy.Publisher(self.topic_name, Bumper_v2, queue_size=1)
        self.tmr = rospy.Timer(rospy.Duration(1.0/self.rate), self.tmr_callback)
    
    def tmr_callback(self, event):
        self.update_publish()
            
    def update_publish(self):
        if (self.pub.get_num_connections()>0):
            # Reading Digital Inputs
                msg = Bumper_v2()
                if (self.pin_lcb!=None):
                    msg.low_bumper_center = self.get_result(self.readIOAvgBool(self.pin_lcb))
                
                if (self.pin_lrb!=None):
                    msg.low_bumper_right = self.get_result(self.readIOAvgBool(self.pin_lrb))
                
                if (self.pin_llb!=None):
                    msg.low_bumper_left = self.get_result(self.readIOAvgBool(self.pin_llb))
                
                if (self.pin_hrb!=None):
                    msg.high_bumper_right = self.get_result(self.readIOAvgBool(self.pin_hrb))
                
                if (self.pin_hcb!=None):
                    msg.high_bumper_center = self.get_result(self.readIOAvgBool(self.pin_hcb))
                
                if (self.pin_hlb!=None):
                    msg.high_bumper_left = self.get_result(self.readIOAvgBool(self.pin_hlb))

                if (self.pin_sb!=None):
                    msg.bumper_state = self.get_result(self.readIOAvgBool(self.pin_sb))
                                
                # Write values of T4 to message
                msg.header.stamp = rospy.Time.now()
                msg.header.frame_id = self.topic_name
                self.pub.publish(msg)




class NumatoRelayInterface:
    def __init__(self):
        self.port = rospy.get_param('~port', '/dev/ttyNUMATO')
        self.baud = rospy.get_param('~baud', 115200)
        self.timeout = rospy.get_param('~timeout', 1)
        self.objs = None

        if not os.path.exists(self.port):
            rospy.logwarn("Serial port {} does not exist. Waiting for it to appear...".format(self.port))
            rate = rospy.Rate(2)
            while not os.path.exists(self.port) and not rospy.is_shutdown():
                rate.sleep()

            if not rospy.is_shutdown():
                rospy.loginfo("Serial port {} showed up! Starting Numato relay interface node".format(self.port))
            else:
                rospy.loginfo("Shutting down Numato relay interface node")
                sys.exit(0)

        self.serial_port = serial.Serial(self.port, self.baud, timeout=self.timeout)

    def read_params(self):
        if rospy.has_param("numato") :
            configs = rospy.get_param("numato")
            return configs
        else:
            rospy.logerr("Parameter server has no numato parameters!")
            exit(0)
    
    
    def dictionary2objectlist(self,configs):
        # this function gets all the parameters of the yaml, check for errors and returns a list "topics" of every object.

        # try except condition for handling missing key error
        try:
            constants = [Digital_Constants(keys, configs,self.serial_port) for keys in configs['constants']]
            rospy.sleep(1.0)
        except KeyError:
            constants = []
        
        try:
            single_input = [Digital_Input(keys, configs, self.serial_port) for keys in configs['inputs']]
        except KeyError:
            single_input = []
                
        try:
            single_output = [Digital_Output(keys, configs,self.serial_port) for keys in configs['outputs']]
        except KeyError:
            single_output = []

        try:
            bumper_input_v2 = [Digital_Input_bumper_v2(keys, configs,self.serial_port) for keys in configs['bumper_v2']]
        except KeyError:
            bumper_input_v2 = []
            
        topics = single_input + single_output + bumper_input_v2 + constants
        return topics
    
    
    def run(self):
        configs = self.read_params()
        self.objs = self.dictionary2objectlist(configs)
        rospy.spin()


if __name__ == "__main__":
    rospy.init_node('numato_driver')
    try:
        nri = NumatoRelayInterface()
        nri.run()
    except (KeyboardInterrupt, SystemExit):
        for obj in nri.objs:
            del obj
        <|MERGE_RESOLUTION|>--- conflicted
+++ resolved
@@ -134,29 +134,11 @@
         self.update_publish()
     
     def callback(self,data):
-<<<<<<< HEAD
-        self.sub_flag = True
-        self.state = data.data
-        
-    def update_state(self):
-        if (self.pub.get_num_connections()>0):
-            self.msg.header.stamp = rospy.Time.now()
-            self.msg.header.frame_id = self.topic_name
-            res = self.str2bool(self.readIO(self.pin),self.topic_name)
-            if (type(res)==bool):
-                if self.logic == "Normal":
-                    self.msg.state = res # pin state is normally at HIGH
-                elif self.logic == "Inverted":
-                    self.msg.state = not(res) # pin state is normally at LOW
-                self.pub.publish(self.msg)
-
-=======
         self.val_lock.acquire()
         self.topic_sub = True
         self.state = bool(data.data)
         if (self.val_lock.locked()):
             self.val_lock.release()
->>>>>>> 3b510a5e
 
     def update_publish(self):
         self.val_lock.acquire()
@@ -193,28 +175,8 @@
     
     
     def tmr_callback(self, event):
-<<<<<<< HEAD
-        if (not self.set):
-            self.update_publish() 
-        self.update_state()
-    
-    def update_state(self):
-        if (self.pub.get_num_connections()>0):
-            self.msg.header.stamp = rospy.Time.now()
-            self.msg.header.frame_id = self.topic_name
-            res = self.str2bool(self.readIO(self.pin),self.topic_name)
-            self.update_publish()
-            if (type(res)==bool):
-                if self.logic == "Normal":
-                    self.msg.state = res # pin state is normally at HIGH
-                elif self.logic == "Inverted":
-                    self.msg.state = not(res) # pin state is normally at LOW
-                self.pub.publish(self.msg)
-
-=======
         self.update_publish() 
         
->>>>>>> 3b510a5e
     def update_publish(self):
         if self.logic == "Normal":
             res = self.writeIO(self.pin,self.value)
